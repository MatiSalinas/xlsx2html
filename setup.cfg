[bumpversion]
<<<<<<< HEAD
current_version = 0.2.2
=======
current_version = 0.3.0
>>>>>>> d0ef740c
commit = True
tag = True

[metadata]
description-file = README.md

[bumpversion:file:setup.cfg]

[bumpversion:file:setup.py]

[bumpversion:file:xlsx2html/__init__.py]

[bdist_wheel]
universal = 1

[flake8]
ignore = D203
exclude = 
	{example_app}/migrations,
	.git,
	.tox,
	docs/conf.py,
	build,
	dist
max-line-length = 99

[mypy]
ignore_missing_imports = True
<|MERGE_RESOLUTION|>--- conflicted
+++ resolved
@@ -1,9 +1,5 @@
 [bumpversion]
-<<<<<<< HEAD
-current_version = 0.2.2
-=======
 current_version = 0.3.0
->>>>>>> d0ef740c
 commit = True
 tag = True
 
